[versions]
# javalite, protoc and protobufjavautil versions should be in sync while updating and
<<<<<<< HEAD
# it needs to match the protobuf version which grpc has transitive dependency on, which
# needs to match the version of grpc that grpc-kotlin has a transitive dependency on.
android-lint = "30.3.1"
=======
# it needs to match the protobuf version which grpc has transitive dependency on.
android-lint = "31.3.2"
>>>>>>> b77ad8a0
autovalue = "1.10.1"
coroutines = "1.7.3"
dagger = "2.43.2"
grpc = "1.57.2"
grpcKotlin = "1.4.0"
javalite = "3.24.0"
kotlin = "1.8.22"
protoc = "3.24.0"
truth = "1.4.2"
robolectric = "4.12"
protobufjavautil = "3.21.11"
kotest = "5.5.5"
quickcheck = "0.6"
serialization = "1.5.0"
androidx-test-core="1.5.0"
androidx-test-junit="1.1.5"
androidx-test-truth = "1.5.0"

[libraries]
android-lint = { module = "com.android.tools.lint:lint", version.ref = "android-lint" }
android-lint-api = { module = "com.android.tools.lint:lint-api", version.ref = "android-lint" }
android-lint-checks = { module = "com.android.tools.lint:lint-checks", version.ref = "android-lint" }
android-lint-tests = { module = "com.android.tools.lint:lint-tests", version.ref = "android-lint" }
android-lint-testutils = { module = "com.android.tools:testutils", version.ref = "android-lint" }
androidx-annotation = { module = "androidx.annotation:annotation", version = "1.5.0" }
androidx-core = { module = "androidx.core:core", version = "1.2.0" }
androidx-futures = { module = "androidx.concurrent:concurrent-futures", version = "1.1.0" }
autovalue = { module = "com.google.auto.value:auto-value", version.ref = "autovalue" }
autovalue-annotations = { module = "com.google.auto.value:auto-value-annotations", version.ref = "autovalue" }
dagger-dagger = { module = "com.google.dagger:dagger", version.ref = "dagger" }
dagger-compiler = { module = "com.google.dagger:dagger-compiler", version.ref = "dagger" }
errorprone-annotations = { module = "com.google.errorprone:error_prone_annotations", version = "2.26.0" }
findbugs-jsr305 = { module = "com.google.code.findbugs:jsr305", version = "3.0.2" }
grpc-android = { module = "io.grpc:grpc-android", version.ref = "grpc" }
grpc-kotlin-stub = { module = "io.grpc:grpc-kotlin-stub", version.ref = "grpcKotlin" }
grpc-okhttp = { module = "io.grpc:grpc-okhttp", version.ref = "grpc" }
grpc-protobuf-lite = { module = "io.grpc:grpc-protobuf-lite", version.ref = "grpc" }
grpc-protoc-gen-java = { module = "io.grpc:protoc-gen-grpc-java", version.ref = "grpc" }
grpc-protoc-gen-kotlin = { module = "io.grpc:protoc-gen-grpc-kotlin", version.ref = "grpcKotlin" }
grpc-stub = { module = "io.grpc:grpc-stub", version.ref = "grpc" }
javax-annotation-jsr250 = { module = "javax.annotation:jsr250-api", version = "1.0" }
javax-inject = { module = "javax.inject:javax.inject", version = "1" }
kotlin-stdlib = { module = "org.jetbrains.kotlin:kotlin-stdlib", version.ref = "kotlin" }
kotlin-coroutines-tasks = { module = "org.jetbrains.kotlinx:kotlinx-coroutines-play-services", version.ref = "coroutines" }
kotlinx-serialization-core = { module = "org.jetbrains.kotlinx:kotlinx-serialization-core", version.ref = "serialization" }
kotlinx-serialization-json = { module = "org.jetbrains.kotlinx:kotlinx-serialization-json", version.ref = "serialization" }
kotlinx-coroutines-core = { module = "org.jetbrains.kotlinx:kotlinx-coroutines-core", version.ref = "coroutines" }
okhttp = { module = "com.squareup.okhttp3:okhttp", version = "3.12.13" }
org-json = { module = "org.json:json", version = "20210307" }
playservices-base = { module = "com.google.android.gms:play-services-base", version = "18.1.0" }
playservices-basement = { module = "com.google.android.gms:play-services-basement", version = "18.3.0" }
playservices-tasks = { module = "com.google.android.gms:play-services-tasks", version = "18.1.0" }
protoc = { module = "com.google.protobuf:protoc", version.ref = "protoc" }
protobuf-java = { module = "com.google.protobuf:protobuf-java", version.ref = "javalite" }
protobuf-java-lite = { module = "com.google.protobuf:protobuf-javalite", version.ref = "javalite" }
protobuf-kotlin-lite = { module = "com.google.protobuf:protobuf-kotlin-lite", version.ref = "javalite" }

# Test libs
androidx-test-core = { module = "androidx.test:core", version.ref = "androidx-test-core" }
androidx-test-junit = { module = "androidx.test.ext:junit", version.ref = "androidx-test-junit" }
androidx-test-truth = { module = "androidx.test.ext:truth", version.ref = "androidx-test-truth" }
androidx-test-rules = { module = "androidx.test:rules", version.ref = "androidx-test-core" }
androidx-test-runner = { module = "androidx.test:runner", version = "1.5.2" }
junit = { module = "junit:junit", version = "4.13.2" }
kotlin-coroutines-test = { module = "org.jetbrains.kotlinx:kotlinx-coroutines-test", version.ref = "coroutines" }
mockito-android = { module = "org.mockito:mockito-android", version = "5.2.0" }
mockito-core = { module = "org.mockito:mockito-core", version = "5.2.0" }
mockito-dexmaker = { module = "com.linkedin.dexmaker:dexmaker-mockito", version = "2.28.3" }
robolectric = { module = "org.robolectric:robolectric", version.ref = "robolectric" }
truth = { module = "com.google.truth:truth", version.ref = "truth" }
truth-liteproto-extension = { module = "com.google.truth.extensions:truth-liteproto-extension", version.ref = "truth" }
protobuf-java-util = { module = "com.google.protobuf:protobuf-java-util", version.ref = "protobufjavautil" }
kotest-runner = { module = "io.kotest:kotest-runner-junit4-jvm", version.ref = "kotest" }
kotest-assertions = { module = "io.kotest:kotest-assertions-core-jvm", version.ref = "kotest" }
kotest-property = { module = "io.kotest:kotest-property-jvm", version.ref = "kotest" }
quickcheck = { module = "net.java:quickcheck", version.ref = "quickcheck" }
turbine = { module = "app.cash.turbine:turbine", version = "1.0.0" }

[bundles]
kotest = ["kotest-runner", "kotest-assertions", "kotest-property"]
playservices = ["playservices-base", "playservices-basement", "playservices-tasks"]<|MERGE_RESOLUTION|>--- conflicted
+++ resolved
@@ -1,13 +1,8 @@
 [versions]
 # javalite, protoc and protobufjavautil versions should be in sync while updating and
-<<<<<<< HEAD
 # it needs to match the protobuf version which grpc has transitive dependency on, which
 # needs to match the version of grpc that grpc-kotlin has a transitive dependency on.
-android-lint = "30.3.1"
-=======
-# it needs to match the protobuf version which grpc has transitive dependency on.
 android-lint = "31.3.2"
->>>>>>> b77ad8a0
 autovalue = "1.10.1"
 coroutines = "1.7.3"
 dagger = "2.43.2"
