// Copyright 2018 Google LLC
//
// Licensed under the Apache License, Version 2.0 (the "License");
// you may not use this file except in compliance with the License.
// You may obtain a copy of the License at
//
//      http://www.apache.org/licenses/LICENSE-2.0
//
// Unless required by applicable law or agreed to in writing, software
// distributed under the License is distributed on an "AS IS" BASIS,
// WITHOUT WARRANTIES OR CONDITIONS OF ANY KIND, either express or implied.
// See the License for the specific language governing permissions and
// limitations under the License.

package com.google.firebase.firestore;

import static com.google.firebase.firestore.util.Assert.hardAssert;
import static com.google.firebase.firestore.util.Preconditions.checkNotNull;

import androidx.annotation.NonNull;
import java.util.Objects;
import javax.annotation.Nullable;

/** Settings used to configure a {@link FirebaseFirestore} instance. */
public final class FirebaseFirestoreSettings {
  /**
   * Constant to use with {@link FirebaseFirestoreSettings.Builder#setCacheSizeBytes(long)} to
   * disable garbage collection.
   */
  public static final long CACHE_SIZE_UNLIMITED = -1;

  /** @hide */
  public static final String DEFAULT_HOST = "firestore.googleapis.com";

  static final long MINIMUM_CACHE_BYTES = 1 * 1024 * 1024; // 1 MB
  static final long DEFAULT_CACHE_SIZE_BYTES = 100 * 1024 * 1024; // 100 MB

  /** A Builder for creating {@code FirebaseFirestoreSettings}. */
  public static final class Builder {
    private String host;
    private boolean sslEnabled;
    private boolean persistenceEnabled;
    private long cacheSizeBytes;
    private LocalCacheSettings cacheSettings;

    private boolean usedLegacyCacheSettings = false;

    /** Constructs a new {@code FirebaseFirestoreSettings} Builder object. */
    public Builder() {
      host = DEFAULT_HOST;
      sslEnabled = true;
      persistenceEnabled = true;
      cacheSizeBytes = DEFAULT_CACHE_SIZE_BYTES;
    }

    /**
     * Constructs a new {@code FirebaseFirestoreSettings} Builder based on an existing {@code
     * FirebaseFirestoreSettings} object.
     */
    public Builder(@NonNull FirebaseFirestoreSettings settings) {
      checkNotNull(settings, "Provided settings must not be null.");
      host = settings.host;
      sslEnabled = settings.sslEnabled;
      persistenceEnabled = settings.persistenceEnabled;
      cacheSizeBytes = settings.cacheSizeBytes;
      if (!persistenceEnabled || cacheSizeBytes != DEFAULT_CACHE_SIZE_BYTES) {
        usedLegacyCacheSettings = true;
      }

      if (!usedLegacyCacheSettings) {
        cacheSettings = settings.cacheSettings;
      } else {
        hardAssert(
            settings.cacheSettings == null,
            "Given settings object mixes both cache config APIs, which is impossible.");
      }
    }

    /**
     * Sets the host of the Cloud Firestore backend.
     *
     * @param host The host string
     * @return A settings object with the host set.
     */
    @NonNull
    public Builder setHost(@NonNull String host) {
      this.host = checkNotNull(host, "Provided host must not be null.");
      return this;
    }

    /**
     * Enables or disables SSL for communication. The default is to use SSL.
     *
     * @return A settings object that uses SSL as specified by the <tt>value</tt>.
     */
    @NonNull
    public Builder setSslEnabled(boolean value) {
      this.sslEnabled = value;
      return this;
    }

    /**
     * Enables or disables local persistent storage. The default is to use local persistent storage.
     *
     * @return A settings object that uses local persistent storage as specified by the given
     *     <tt>value</tt>.
     * @deprecated Use {@link
     *     FirebaseFirestoreSettings.Builder#setLocalCacheSettings(LocalCacheSettings)} to configure
     *     SDK cache instead.
     */
    @NonNull
    @Deprecated
    public Builder setPersistenceEnabled(boolean value) {
      if (cacheSettings != null) {
        throw new IllegalStateException(
            "New cache config API setLocalCacheSettings() is already used.");
      }
      this.persistenceEnabled = value;
      this.usedLegacyCacheSettings = true;
      return this;
    }

    /**
     * Sets an approximate cache size threshold for the on-disk data. If the cache grows beyond this
     * size, Cloud Firestore will start removing data that hasn't been recently used. The size is
     * not a guarantee that the cache will stay below that size, only that if the cache exceeds the
     * given size, cleanup will be attempted.
     *
     * <p>By default, collection is enabled with a cache size of 100 MB. The minimum value is 1 MB.
     *
     * @return A settings object on which the cache size is configured as specified by the given
     *     {@code value}.
     * @deprecated Use {@link
     *     FirebaseFirestoreSettings.Builder#setLocalCacheSettings(LocalCacheSettings)} to configure
     *     SDK cache instead.
     */
    @NonNull
    @Deprecated
    public Builder setCacheSizeBytes(long value) {
      if (cacheSettings != null) {
        throw new IllegalStateException(
            "New cache config API setLocalCacheSettings() is already used.");
      }
      if (value != CACHE_SIZE_UNLIMITED && value < MINIMUM_CACHE_BYTES) {
        throw new IllegalArgumentException(
            "Cache size must be set to at least " + MINIMUM_CACHE_BYTES + " bytes");
      }
      this.cacheSizeBytes = value;
      this.usedLegacyCacheSettings = true;
      return this;
    }

    /**
     * Specifies the cache used by the SDK. Available options are {@link PersistentCacheSettings}
     * and {@link MemoryCacheSettings}, each with different configuration options.
     *
     * <p>When unspecified, {@link PersistentCacheSettings} will be used by default.
     *
     * <p>NOTE: Calling this setter and {@code setPersistenceEnabled()} or @{code
     * setCacheSizeBytes()} at the same time will throw an exception during SDK initialization.
     * Instead, use the configuration in the {@link PersistentCacheSettings} object to specify the
     * cache size.
     *
     * @return A settings object on which the cache settings is configured as specified by the given
     *     {@code settings}.
     */
    @NonNull
    public Builder setLocalCacheSettings(@NonNull LocalCacheSettings settings) {
      if (usedLegacyCacheSettings) {
        throw new IllegalStateException(
            "Deprecated setPersistenceEnabled() or setCacheSizeBytes() is already used,"
                + " remove those first.");
      }

      if (!(settings instanceof MemoryCacheSettings)
          && !(settings instanceof PersistentCacheSettings)) {
        throw new IllegalArgumentException(
            "Only MemoryCacheSettings and PersistentCacheSettings are accepted");
      }

      this.cacheSettings = settings;
      return this;
    }

    /**
     * @return the host of the Cloud Firestore backend.
     */
    @NonNull
    public String getHost() {
      return host;
    }

    /**
     * @return boolean indicating whether SSL is enabled or not.
     */
    public boolean isSslEnabled() {
      return sslEnabled;
    }

    /**
     * @return boolean indicating whether local persistent storage is enabled or not.
<<<<<<< HEAD
     */
=======
     * @deprecated Build the {@code FirebaseFirestoreSettings} instance to check cache
     *     configurations.
     */
    @Deprecated
>>>>>>> 5cc1bf5c
    public boolean isPersistenceEnabled() {
      return persistenceEnabled;
    }

    /**
     * @return cache size for on-disk data.
<<<<<<< HEAD
     */
=======
     * @deprecated Build the {@code FirebaseFirestoreSettings} instance to check cache
     *     configurations.
     */
    @Deprecated
>>>>>>> 5cc1bf5c
    public long getCacheSizeBytes() {
      return cacheSizeBytes;
    }

    @NonNull
    public FirebaseFirestoreSettings build() {
      if (!this.sslEnabled && this.host.equals(DEFAULT_HOST)) {
        throw new IllegalStateException(
            "You can't set the 'sslEnabled' setting unless you also set a non-default 'host'.");
      }
      return new FirebaseFirestoreSettings(this);
    }
  }

  private final String host;
  private final boolean sslEnabled;
  private final boolean persistenceEnabled;
  private final long cacheSizeBytes;

  private LocalCacheSettings cacheSettings;

  /** Constructs a {@code FirebaseFirestoreSettings} object based on the values in the Builder. */
  private FirebaseFirestoreSettings(Builder builder) {
    host = builder.host;
    sslEnabled = builder.sslEnabled;
    persistenceEnabled = builder.persistenceEnabled;
    cacheSizeBytes = builder.cacheSizeBytes;
    cacheSettings = builder.cacheSettings;
  }

  @Override
  public boolean equals(Object o) {
    if (this == o) return true;
    if (o == null || getClass() != o.getClass()) return false;

    FirebaseFirestoreSettings that = (FirebaseFirestoreSettings) o;

    if (sslEnabled != that.sslEnabled) return false;
    if (persistenceEnabled != that.persistenceEnabled) return false;
    if (cacheSizeBytes != that.cacheSizeBytes) return false;
    if (!host.equals(that.host)) return false;
    return Objects.equals(cacheSettings, that.cacheSettings);
  }

  @Override
  public int hashCode() {
    int result = host.hashCode();
    result = 31 * result + (sslEnabled ? 1 : 0);
    result = 31 * result + (persistenceEnabled ? 1 : 0);
    result = 31 * result + (int) (cacheSizeBytes ^ (cacheSizeBytes >>> 32));
    result = 31 * result + (cacheSettings != null ? cacheSettings.hashCode() : 0);
    return result;
  }

  @Override
  @NonNull
  public String toString() {
    return "FirebaseFirestoreSettings{"
                + "host="
                + host
                + ", sslEnabled="
                + sslEnabled
                + ", persistenceEnabled="
                + persistenceEnabled
                + ", cacheSizeBytes="
                + cacheSizeBytes
                + ", cacheSettings="
                + cacheSettings
            == null
        ? "null"
        : cacheSettings.toString() + "}";
  }

  /** Returns the host of the Cloud Firestore backend. */
  @NonNull
  public String getHost() {
    return host;
  }

  /** Returns whether or not to use SSL for communication. */
  public boolean isSslEnabled() {
    return sslEnabled;
  }

  /**
   * Returns whether or not to use local persistent storage.
   *
   * @deprecated Use {@link FirebaseFirestoreSettings#getCacheSettings()} instead.
   */
  @Deprecated
  public boolean isPersistenceEnabled() {
    if (cacheSettings != null) {
      return cacheSettings instanceof PersistentCacheSettings;
    }

    return persistenceEnabled;
  }

  /**
   * Returns the threshold for the cache size above which the SDK will attempt to collect the least
   * recently used documents.
   *
   * @deprecated Use {@link FirebaseFirestoreSettings#getCacheSettings()} instead.
   */
  @Deprecated
  public long getCacheSizeBytes() {
    if (cacheSettings != null) {
      if (cacheSettings instanceof PersistentCacheSettings) {
        return ((PersistentCacheSettings) cacheSettings).getSizeBytes();
      } else {
        return CACHE_SIZE_UNLIMITED;
      }
    }

    return cacheSizeBytes;
  }

  /**
   * Returns the cache settings configured for the SDK. Returns null if it is not configured, in
   * which case a default {@link PersistentCacheSettings} instance is used.
   */
  @Nullable
  public LocalCacheSettings getCacheSettings() {
    return cacheSettings;
  }
}<|MERGE_RESOLUTION|>--- conflicted
+++ resolved
@@ -199,28 +199,20 @@
 
     /**
      * @return boolean indicating whether local persistent storage is enabled or not.
-<<<<<<< HEAD
-     */
-=======
      * @deprecated Build the {@code FirebaseFirestoreSettings} instance to check cache
      *     configurations.
      */
     @Deprecated
->>>>>>> 5cc1bf5c
     public boolean isPersistenceEnabled() {
       return persistenceEnabled;
     }
 
     /**
      * @return cache size for on-disk data.
-<<<<<<< HEAD
-     */
-=======
      * @deprecated Build the {@code FirebaseFirestoreSettings} instance to check cache
      *     configurations.
      */
     @Deprecated
->>>>>>> 5cc1bf5c
     public long getCacheSizeBytes() {
       return cacheSizeBytes;
     }
