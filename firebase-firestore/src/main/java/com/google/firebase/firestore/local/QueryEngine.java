--- conflicted
+++ resolved
@@ -89,13 +89,8 @@
     this.initialized = true;
   }
 
-<<<<<<< HEAD
-  public void setIndexAutoCreationEnabled(boolean enabled) {
-    this.indexAutoCreationEnabled = enabled;
-=======
   public void setIndexAutoCreationEnabled(boolean isEnabled) {
     this.indexAutoCreationEnabled = isEnabled;
->>>>>>> dff55b6c
   }
 
   public ImmutableSortedMap<DocumentKey, Document> getDocumentsMatchingQuery(
@@ -122,7 +117,6 @@
     return result;
   }
 
-<<<<<<< HEAD
   // Used for auto indexing experiment, allows test running specifically with or without field
   // indexes
   public ImmutableSortedMap<DocumentKey, Document> getDocumentsMatchingQueryForTest(
@@ -141,16 +135,10 @@
     return result;
   }
 
-=======
->>>>>>> dff55b6c
   /**
    * Decides whether SDK should create a full matched field index for this query based on query
    * context and query result size.
    */
-<<<<<<< HEAD
-  // TODO(csi): Auto experiment data.
-=======
->>>>>>> dff55b6c
   private void createCacheIndexes(Query query, QueryContext context, int resultSize) {
     if (context.getDocumentReadCount() < indexAutoCreationMinCollectionSize) {
       Logger.debug(
