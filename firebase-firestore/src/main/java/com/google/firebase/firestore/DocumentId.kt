// Copyright 2022 Google LLC
//
// Licensed under the Apache License, Version 2.0 (the "License");
// you may not use this file except in compliance with the License.
// You may obtain a copy of the License at
//
//      http://www.apache.org/licenses/LICENSE-2.0
//
// Unless required by applicable law or agreed to in writing, software
// distributed under the License is distributed on an "AS IS" BASIS,
// WITHOUT WARRANTIES OR CONDITIONS OF ANY KIND, either express or implied.
// See the License for the specific language governing permissions and
// limitations under the License.
package com.google.firebase.firestore

import java.lang.annotation.Retention
import java.lang.annotation.RetentionPolicy
import kotlinx.serialization.SerialInfo

/**
 * Annotation used to mark a POJO property to be automatically populated with the document's ID when
 * the POJO is created from a Cloud Firestore document (for example, via [DocumentSnapshot.toObject]).
 *
 *
 * Any of the following will throw a runtime exception:
 *  * This annotation is applied to a property of a type other than String or [DocumentReference].
 *  * This annotation is applied to a property that is not writable (for example, a Java Bean
 * getter without a backing field).
 *  * This annotation is applied to a property with a name that conflicts with a read document
 * field. For example, if a POJO has a field `firstName` annotated by `@[DocumentId]`, and
 * there is a property from the document named `firstName` as well, an exception is thrown
 * when you try to read the document into the POJO via [DocumentSnapshot.toObject] or [DocumentReference.get].
 *
 * When using a POJO to write to a document (via [DocumentReference.set] or @[WriteBatch.set]), the property annotated by `@[DocumentId]` is
 * ignored, which allows writing the POJO back to any document, even if it's not the origin of the
 * POJO.
 */
@SerialInfo
@Retention(RetentionPolicy.RUNTIME)
@Target(
<<<<<<< HEAD
//    AnnotationTarget.PROPERTY,
=======
// TODO: revert this file back to Java or find out a method to share this file between Java and Ktx.
>>>>>>> a761cada
    AnnotationTarget.FUNCTION,
    AnnotationTarget.PROPERTY_GETTER,
    AnnotationTarget.PROPERTY_SETTER,
    AnnotationTarget.FIELD
)
annotation class DocumentId<|MERGE_RESOLUTION|>--- conflicted
+++ resolved
@@ -38,11 +38,7 @@
 @SerialInfo
 @Retention(RetentionPolicy.RUNTIME)
 @Target(
-<<<<<<< HEAD
-//    AnnotationTarget.PROPERTY,
-=======
 // TODO: revert this file back to Java or find out a method to share this file between Java and Ktx.
->>>>>>> a761cada
     AnnotationTarget.FUNCTION,
     AnnotationTarget.PROPERTY_GETTER,
     AnnotationTarget.PROPERTY_SETTER,
