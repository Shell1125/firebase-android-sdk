--- conflicted
+++ resolved
@@ -49,22 +49,8 @@
 import com.google.firestore.v1.WriteRequest;
 import com.google.firestore.v1.WriteResponse;
 import com.google.firestore.v1.WriteResult;
-<<<<<<< HEAD
-import com.google.protobuf.ByteString;
-
-import org.bouncycastle.util.Arrays;
-import org.junit.After;
-import org.junit.Before;
-import org.junit.Test;
-import org.junit.runner.RunWith;
-import org.mockito.Mockito;
-import org.robolectric.RobolectricTestRunner;
-import org.robolectric.annotation.Config;
-
-=======
 import io.grpc.Metadata;
 import io.grpc.Status;
->>>>>>> 4ea521e7
 import java.util.ArrayList;
 import java.util.Collections;
 import java.util.Comparator;
@@ -73,12 +59,6 @@
 import java.util.concurrent.CountDownLatch;
 import java.util.concurrent.RejectedExecutionException;
 import java.util.concurrent.TimeUnit;
-<<<<<<< HEAD
-
-import io.grpc.ClientCall;
-import io.grpc.Metadata;
-import io.grpc.Status;
-=======
 import org.junit.After;
 import org.junit.Before;
 import org.junit.Test;
@@ -86,7 +66,6 @@
 import org.mockito.Mockito;
 import org.robolectric.RobolectricTestRunner;
 import org.robolectric.annotation.Config;
->>>>>>> 4ea521e7
 
 @RunWith(RobolectricTestRunner.class)
 @Config(manifest = Config.NONE)
@@ -104,11 +83,17 @@
     return waitFor(task).getResult();
   }
 
-  @NonNull
-  public static String getResourcePrefixValue(DatabaseId databaseId) {
-    return String.format(
-        "projects/%s/databases/%s", databaseId.getProjectId(), databaseId.getDatabaseId());
-  }
+  private static Exception waitForException(Task<?> task) throws InterruptedException {
+        Exception exception = waitFor(task).getException();
+        assertThat(exception).isNotNull();
+        return exception;
+    }
+
+    @NonNull
+    public static String getResourcePrefixValue(DatabaseId databaseId) {
+        return String.format(
+                "projects/%s/databases/%s", databaseId.getProjectId(), databaseId.getDatabaseId());
+    }
 
   private static <T> Task<T> waitFor(Task<T> task) throws InterruptedException {
     CountDownLatch countDownLatch = new CountDownLatch(1);
@@ -119,13 +104,17 @@
     return task;
   }
 
-  @Before
-  public void before() {
-    databaseId = DatabaseId.forDatabase("p", "d");
-    factory = new FirebaseFirestoreIntegrationTestFactory(databaseId);
-    factory.useMemoryCache();
-    firestore = factory.firestore;
-  }
+  private <T> T waitForException(Task<QuerySnapshot> task, Class<T> clazz) throws InterruptedException {
+        return clazz.cast(waitForException(task));
+    }
+
+    @Before
+    public void before() {
+        databaseId = DatabaseId.forDatabase("p", "d");
+        factory = new FirebaseFirestoreIntegrationTestFactory(databaseId);
+        factory.useMemoryCache();
+        firestore = factory.firestore;
+    }
 
   @After
   public void after() throws Exception {
@@ -161,10 +150,10 @@
 
       // Wait for WriteRequest handshake.
       // We expect an empty init request because the database is fresh.
-      assertThat(waitForResult(requests.next())).isEqualTo(writeRequestHandshake());
+      assertThat(waitForResult(requests.next())).isEqualTo(writeRequest(InitRequest.getDefaultInstance()));
 
       // Simulate a successful InitResponse from server.
-      waitForSuccess(instance.enqueue(() -> callback.listener.onMessage(writeResponse())));
+      waitForSuccess(instance.enqueue(() -> callback.listener.onMessage(writeResponse(initResponse("token1")))));
 
       // Expect first write request.
       Write write1 = serializer.encodeMutation(setMutation(doc1, map("foo", "A")));
@@ -194,10 +183,10 @@
 
       // Wait for WriteRequest handshake.
       // We expect FirestoreClient to send InitRequest with previous token.
-      assertThat(waitForResult(requests.next())).isEqualTo(writeRequestHandshake());
+      assertThat(waitForResult(requests.next())).isEqualTo(writeRequest(initRequest("token1")));
 
       // Simulate a successful InitResponse from server.
-      waitForSuccess(instance.enqueue(() -> callback.listener.onMessage(writeResponse())));
+      waitForSuccess(instance.enqueue(() -> callback.listener.onMessage(writeResponse(initResponse("token2")))));
 
       // Expect second write to be retried.
       Write write2 = serializer.encodeMutation(setMutation(doc2, map("foo", "B")));
@@ -212,119 +201,7 @@
       Write write3 = serializer.encodeMutation(setMutation(doc3, map("foo", "C")));
       assertThat(waitForResult(requests.next())).isEqualTo(writeRequest(write3));
     }
-<<<<<<< HEAD
-
-    private static Exception waitForException(Task<?> task) throws InterruptedException {
-        Exception exception = waitFor(task).getException();
-        assertThat(exception).isNotNull();
-        return exception;
-    }
-
-    @NonNull
-    public static String getResourcePrefixValue(DatabaseId databaseId) {
-        return String.format(
-                "projects/%s/databases/%s", databaseId.getProjectId(), databaseId.getDatabaseId());
-    }
-
-    private static <T> Task<T> waitFor(Task<T> task) throws InterruptedException {
-        CountDownLatch countDownLatch = new CountDownLatch(1);
-        task.addOnSuccessListener(BACKGROUND_EXECUTOR, t -> countDownLatch.countDown());
-        task.addOnFailureListener(BACKGROUND_EXECUTOR, e -> countDownLatch.countDown());
-        task.addOnCanceledListener(BACKGROUND_EXECUTOR, () -> countDownLatch.countDown());
-        countDownLatch.await(15, TimeUnit.SECONDS);
-        return task;
-    }
-
-    private <T> T waitForException(Task<QuerySnapshot> task, Class<T> clazz) throws InterruptedException {
-        return clazz.cast(waitForException(task));
-    }
-
-    @Before
-    public void before() {
-        databaseId = DatabaseId.forDatabase("p", "d");
-        factory = new FirebaseFirestoreIntegrationTestFactory(databaseId);
-        factory.useMemoryCache();
-        firestore = factory.firestore;
-    }
-
-    @After
-    public void after() throws Exception {
-        waitForSuccess(firestore.terminate());
-        verify(factory.instanceRegistry, Mockito.atLeastOnce()).remove(databaseId.getDatabaseId());
-        Mockito.verifyNoMoreInteractions(factory.instanceRegistry);
-
-        factory = null;
-        firestore = null;
-    }
-
-    @Test
-    public void preserveWritesWhenDisconnectedWithInternalError() throws Exception {
-        CollectionReference col = firestore.collection("col");
-        DocumentReference doc1 = col.document();
-        DocumentReference doc2 = col.document();
-        DocumentReference doc3 = col.document();
-        doc1.set(map("foo", "A"));
-        doc2.set(map("foo", "B"));
-        doc3.set(map("foo", "C"));
-
-        // Wait for first FirestoreClient to instantiate
-        FirebaseFirestoreIntegrationTestFactory.Instance instance = waitForResult(factory.instances.get(0));
-        RemoteSerializer serializer = instance.componentProvider.getRemoteSerializer();
-
-        // First Write stream connection
-        {
-            // Wait for Write CallClient to be created.
-            TestClientCall<WriteRequest, WriteResponse> callback = waitForResult(instance.getWriteClient(0));
-            Iterator<Task<WriteRequest>> requests = callback.requestIterator();
-
-            // Wait for WriteRequest handshake.
-            // We expect an empty init request because the database is fresh.
-            assertThat(waitForResult(requests.next())).isEqualTo(writeRequest(InitRequest.getDefaultInstance()));
-
-            // Simulate a successful InitResponse from server.
-            waitForSuccess(instance.enqueue(() -> callback.listener.onMessage(writeResponse(initResponse("token1")))));
-
-            // Expect first write request.
-            Write write1 = serializer.encodeMutation(setMutation(doc1, map("foo", "A")));
-            assertThat(waitForResult(requests.next())).isEqualTo(writeRequest(write1));
-
-            // Simulate write acknowledgement.
-            waitForSuccess(instance.enqueue(() -> callback.listener.onMessage(writeResponse(WriteResult.getDefaultInstance()))));
-
-            // Expect second write request.
-            Write write2 = serializer.encodeMutation(setMutation(doc2, map("foo", "B")));
-            assertThat(waitForResult(requests.next())).isEqualTo(writeRequest(write2));
-
-            // Simulate INTERNAL error that is retryable. (
-            waitForSuccess(instance.enqueue(() -> callback.listener.onClose(Status.INTERNAL, new Metadata())));
-        }
-
-        // Second Write Stream connection
-        // Previous connection was closed by server with NOT_FOUND error.
-        {
-            // Wait for Write CallClient to be created.
-            TestClientCall<WriteRequest, WriteResponse> callback = waitForResult(instance.getWriteClient(1));
-            Iterator<Task<WriteRequest>> requests = callback.requestIterator();
-
-            // Wait for WriteRequest handshake.
-            // We expect FirestoreClient to send InitRequest with previous token.
-            assertThat(waitForResult(requests.next())).isEqualTo(writeRequest(initRequest("token1")));
-
-            // Simulate a successful InitResponse from server.
-            waitForSuccess(instance.enqueue(() -> callback.listener.onMessage(writeResponse(initResponse("token2")))));
-
-            // Expect second write to be retried.
-            Write write2 = serializer.encodeMutation(setMutation(doc2, map("foo", "B")));
-            assertThat(waitForResult(requests.next())).isEqualTo(writeRequest(write2));
-
-            // Simulate write acknowledgement.
-            waitForSuccess(instance.enqueue(() -> callback.listener.onMessage(writeResponse(WriteResult.getDefaultInstance()))));
-
-            // Expect second write request.
-            Write write3 = serializer.encodeMutation(setMutation(doc3, map("foo", "C")));
-            assertThat(waitForResult(requests.next())).isEqualTo(writeRequest(write3));
-        }
-    }
+  }
 
 
 
@@ -659,20 +536,20 @@
         return DocumentKey.fromPathString(doc.getPath());
     }
 
-    @NonNull
-    public SetMutation setMutation(DocumentReference doc, Map<String, Object> values) {
-        UserDataReader dataReader = new UserDataReader(databaseId);
-        UserData.ParsedSetData parsed = dataReader.parseSetData(values);
-
-        // The order of the transforms doesn't matter, but we sort them so tests can assume a particular
-        // order.
-        ArrayList<FieldTransform> fieldTransforms = new ArrayList<>(parsed.getFieldTransforms());
-        Collections.sort(fieldTransforms, Comparator.comparing(FieldTransform::getFieldPath));
-
-        return new SetMutation(key(doc), parsed.getData(), Precondition.NONE, fieldTransforms);
-    }
-
-    @NonNull
+  @NonNull
+  public SetMutation setMutation(DocumentReference doc, Map<String, Object> values) {
+    UserDataReader dataReader = new UserDataReader(databaseId);
+    UserData.ParsedSetData parsed = dataReader.parseSetData(values);
+
+    // The order of the transforms doesn't matter, but we sort them so tests can assume a particular
+    // order.
+    ArrayList<FieldTransform> fieldTransforms = new ArrayList<>(parsed.getFieldTransforms());
+    Collections.sort(fieldTransforms, Comparator.comparing(FieldTransform::getFieldPath));
+
+    return new SetMutation(key(doc), parsed.getData(), Precondition.NONE, fieldTransforms);
+  }
+
+  @NonNull
     private ListenRequest listenRequest(InitRequest initRequest) {
         return ListenRequest.newBuilder()
                 .setDatabase(getResourcePrefixValue(databaseId))
@@ -688,33 +565,36 @@
     }
 
     @NonNull
-    private WriteRequest writeRequest(InitRequest initRequest) {
-        return WriteRequest.newBuilder()
-                .setDatabase(getResourcePrefixValue(databaseId))
-                .setInitRequest(initRequest)
+  private WriteRequest writeRequest(InitRequest initRequest) {
+    return WriteRequest.newBuilder().setDatabase(getResourcePrefixValue(databaseId)).setInitRequest(initRequest)
                 .build();
     }
 
-    @NonNull
-    private WriteRequest writeRequest(Write... writes) {
-        return WriteRequest.newBuilder()
-                .addAllWrites(() -> new Arrays.Iterator<>(writes))
-                .build();
-    }
-
-    @NonNull
+  @NonNull
+  private WriteRequest writeRequest(Write... writes) {
+    WriteRequest.Builder builder = WriteRequest.newBuilder();
+    for (Write write : writes) {
+      builder.addWrites(write);
+    }
+    return builder.build();
+  }
+
+  @NonNull
     private static WriteResponse writeResponse(InitResponse initResponse) {
         return WriteResponse.newBuilder()
                 .setInitResponse(initResponse)
                 .build();
     }
 
-    @NonNull
-    private static WriteResponse writeResponse(WriteResult... writeResults) {
-        return WriteResponse.newBuilder()
-                .addAllWriteResults(() -> new Arrays.Iterator<>(writeResults))
-                .build();
-    }
+  @NonNull
+  private static WriteResponse writeResponse(WriteResult... writeResults) {
+    WriteResponse.Builder builder = WriteResponse.newBuilder();
+    for (WriteResult writeResult : writeResults) {
+      builder.addWriteResults(writeResult);
+    }
+    return builder.build();
+  }
+
     @NonNull
     private static InitResponse initResponse(String token) {
         return InitResponse.newBuilder()
@@ -746,48 +626,4 @@
         });
         return clearPersistenceTask.getTask();
     }
-=======
-  }
-
-  @NonNull
-  private DocumentKey key(DocumentReference doc) {
-    return DocumentKey.fromPathString(doc.getPath());
-  }
-
-  @NonNull
-  public SetMutation setMutation(DocumentReference doc, Map<String, Object> values) {
-    UserDataReader dataReader = new UserDataReader(databaseId);
-    UserData.ParsedSetData parsed = dataReader.parseSetData(values);
-
-    // The order of the transforms doesn't matter, but we sort them so tests can assume a particular
-    // order.
-    ArrayList<FieldTransform> fieldTransforms = new ArrayList<>(parsed.getFieldTransforms());
-    Collections.sort(fieldTransforms, Comparator.comparing(FieldTransform::getFieldPath));
-
-    return new SetMutation(key(doc), parsed.getData(), Precondition.NONE, fieldTransforms);
-  }
-
-  @NonNull
-  private WriteRequest writeRequestHandshake() {
-    return WriteRequest.newBuilder().setDatabase(getResourcePrefixValue(databaseId)).build();
-  }
-
-  @NonNull
-  private WriteRequest writeRequest(Write... writes) {
-    WriteRequest.Builder builder = WriteRequest.newBuilder();
-    for (Write write : writes) {
-      builder.addWrites(write);
-    }
-    return builder.build();
-  }
-
-  @NonNull
-  private static WriteResponse writeResponse(WriteResult... writeResults) {
-    WriteResponse.Builder builder = WriteResponse.newBuilder();
-    for (WriteResult writeResult : writeResults) {
-      builder.addWriteResults(writeResult);
-    }
-    return builder.build();
-  }
->>>>>>> 4ea521e7
 }