// Copyright 2020 Google LLC
//
// Licensed under the Apache License, Version 2.0 (the "License");
// you may not use this file except in compliance with the License.
// You may obtain a copy of the License at
//
//      http://www.apache.org/licenses/LICENSE-2.0
//
// Unless required by applicable law or agreed to in writing, software
// distributed under the License is distributed on an "AS IS" BASIS,
// WITHOUT WARRANTIES OR CONDITIONS OF ANY KIND, either express or implied.
// See the License for the specific language governing permissions and
// limitations under the License.
package com.google.firebase.ml.modeldownloader;

import android.os.Build.VERSION_CODES;
import androidx.annotation.NonNull;
import androidx.annotation.Nullable;
import androidx.annotation.RequiresApi;
import androidx.annotation.VisibleForTesting;
import com.google.android.datatransport.TransportFactory;
import com.google.android.gms.common.internal.Preconditions;
import com.google.android.gms.tasks.Task;
import com.google.android.gms.tasks.TaskCompletionSource;
import com.google.android.gms.tasks.Tasks;
import com.google.firebase.FirebaseApp;
import com.google.firebase.FirebaseOptions;
import com.google.firebase.installations.FirebaseInstallationsApi;
import com.google.firebase.ml.modeldownloader.internal.CustomModelDownloadService;
import com.google.firebase.ml.modeldownloader.internal.ModelFileDownloadService;
import com.google.firebase.ml.modeldownloader.internal.ModelFileManager;
import com.google.firebase.ml.modeldownloader.internal.SharedPreferencesUtil;
import java.util.Set;
import java.util.concurrent.Executor;
import java.util.concurrent.Executors;

public class FirebaseModelDownloader {

  private final FirebaseOptions firebaseOptions;
  private final SharedPreferencesUtil sharedPreferencesUtil;
  private final ModelFileDownloadService fileDownloadService;
  private final ModelFileManager fileManager;
  private final CustomModelDownloadService modelDownloadService;
  private final Executor executor;

  @RequiresApi(api = VERSION_CODES.KITKAT)
  FirebaseModelDownloader(
      FirebaseApp firebaseApp,
      FirebaseInstallationsApi firebaseInstallationsApi,
      TransportFactory transportFactory) {
    this.firebaseOptions = firebaseApp.getOptions();
    this.fileDownloadService = new ModelFileDownloadService(firebaseApp, transportFactory);
    this.sharedPreferencesUtil = new SharedPreferencesUtil(firebaseApp);
    this.modelDownloadService =
        new CustomModelDownloadService(firebaseOptions, firebaseInstallationsApi);
    this.executor = Executors.newSingleThreadExecutor();
    fileManager = ModelFileManager.getInstance();
  }

  @VisibleForTesting
  FirebaseModelDownloader(
      FirebaseOptions firebaseOptions,
      SharedPreferencesUtil sharedPreferencesUtil,
      ModelFileDownloadService fileDownloadService,
      CustomModelDownloadService modelDownloadService,
      ModelFileManager fileManager,
      Executor executor) {
    this.firebaseOptions = firebaseOptions;
    this.sharedPreferencesUtil = sharedPreferencesUtil;
    this.fileDownloadService = fileDownloadService;
    this.modelDownloadService = modelDownloadService;
    this.fileManager = fileManager;
    this.executor = executor;
  }

  /**
   * Returns the {@link FirebaseModelDownloader} initialized with the default {@link FirebaseApp}.
   *
   * @return a {@link FirebaseModelDownloader} instance
   */
  @NonNull
  public static FirebaseModelDownloader getInstance() {
    FirebaseApp defaultFirebaseApp = FirebaseApp.getInstance();
    return getInstance(defaultFirebaseApp);
  }

  /**
   * Returns the {@link FirebaseModelDownloader} initialized with a custom {@link FirebaseApp}.
   *
   * @param app a custom {@link FirebaseApp}
   * @return a {@link FirebaseModelDownloader} instance
   */
  @NonNull
  public static FirebaseModelDownloader getInstance(@NonNull FirebaseApp app) {
    Preconditions.checkArgument(app != null, "Null is not a valid value of FirebaseApp.");
    return app.get(FirebaseModelDownloader.class);
  }

  /**
   * Get the current models' download id. This can be used to create a progress bar to track file
   * download progress.
   *
   * <p>If model does not exists or there is no download in progress, return 0.
   *
   * <p>If 0 is returned immediately after starting a download via getModel, then
   *
   * <ul>
   *   <li>the enqueuing wasn't needed: check if the getModel task already completed.
   *   <li>the enqueuing hasn't completed: the download id hasn't been generated yet - try again.
   * </ul>
   *
   * @param modelName - model name
   * @return Android download manager download id.
   */
  public long getModelDownloadId(@NonNull String modelName) {
    CustomModel localModel = sharedPreferencesUtil.getDownloadingCustomModelDetails(modelName);
    if (localModel != null) {
      return localModel.getDownloadId();
    }
    return 0;
  }

  /**
   * Get the downloaded model file based on download type and conditions. DownloadType behaviours:
   *
   * <ul>
   *   <li>{@link DownloadType#LOCAL_MODEL}: returns the current model if present, otherwise
   *       triggers new download (or finds one in progress) and only completes when download is
   *       finished
   *   <li>{@link DownloadType#LOCAL_MODEL_UPDATE_IN_BACKGROUND}: returns the current model if
   *       present and triggers an update to fetch a new version in the background. If no local
   *       model is present triggers a new download (or finds one in progress) and only completes
   *       when download is finished.
   *   <li>{@link DownloadType#LATEST_MODEL}: check for latest model, if different from local model,
   *       trigger new download, task only completes when download finishes
   * </ul>
   *
   * @param modelName - model name
   * @param downloadType - download type
   * @param conditions - download conditions
   * @return Custom model
   */
  @NonNull
  public Task<CustomModel> getModel(
      @NonNull String modelName,
      @NonNull DownloadType downloadType,
      @Nullable CustomModelDownloadConditions conditions)
      throws Exception {
    CustomModel localModelDetails = getLocalModelDetails(modelName);
    if (localModelDetails == null) {
      // no associated model - download latest.
      return getCustomModelTask(modelName, conditions);
    }

    switch (downloadType) {
      case LOCAL_MODEL:
        return getCompletedLocalModel(localModelDetails);
      case LATEST_MODEL:
        // check for latest model, wait for download if newer model exists
        return getCustomModelTask(modelName, conditions, localModelDetails.getModelHash());
      case LOCAL_MODEL_UPDATE_IN_BACKGROUND:
        // start upload in background, if newer model exists
        getCustomModelTask(modelName, conditions, localModelDetails.getModelHash());
        return getCompletedLocalModel(localModelDetails);
    }
    throw new IllegalArgumentException(
        "Unsupported downloadType, please chose LOCAL_MODEL, LATEST_MODEL, or LOCAL_MODEL_UPDATE_IN_BACKGROUND");
  }

  /**
   * Checks the local model, if a completed download exists - returns this model. Else if a download
   * is in progress returns the downloading model version. Otherwise, this model is in a bad state -
   * clears the model and return null
   *
   * @param modelName - name of the model
   * @return the local model with file downloaded details or null if no local model.
   */
  @Nullable
  private CustomModel getLocalModelDetails(@NonNull String modelName) {
    CustomModel localModel = sharedPreferencesUtil.getCustomModelDetails(modelName);
    if (localModel == null) {
      return null;
    }

    // valid model file exists when local file path is set
    if (localModel.getLocalFilePath() != null && localModel.isModelFilePresent()) {
      return localModel;
    }

    // download is in progress - return downloading model details
    if (localModel.getDownloadId() != 0) {
      return sharedPreferencesUtil.getDownloadingCustomModelDetails(modelName);
    }

    // bad model state - delete all existing details and return null
    deleteModelDetails(localModel.getName());
    return null;
  }

  // Given a model, the the local file path is present, return. Else if there is a file download is
  // in progress, returns the download completion task for tracking.
  // Otherwise reset model and return null
  private Task<CustomModel> getCompletedLocalModel(@NonNull CustomModel model) {
    // model file exists - use this
    if (model.isModelFilePresent()) {
      return Tasks.forResult(model);
    }

    // no download in progress - return this model.
    if (model.getDownloadId() == 0) {
      return Tasks.forResult(model);
    }

    // download in progress - find existing download task and wait for it to complete.
    Task<Void> downloadInProgressTask =
        fileDownloadService.getCustomModelDownloadingTask(model.getDownloadId());

    if (downloadInProgressTask != null) {
      return downloadInProgressTask.continueWithTask(
          executor, downloadTask -> finishModelDownload(model.getName(), downloadTask));
    }
    // maybe download just completed - fetch latest model to check.
    CustomModel latestModel = sharedPreferencesUtil.getCustomModelDetails(model.getName());
    if (latestModel != null && latestModel.isModelFilePresent()) {
      return Tasks.forResult(latestModel);
    }
    // bad model state - delete all existing details and return null
    return deleteDownloadedModel(model.getName())
        .continueWithTask(executor, deletionTask -> Tasks.forResult(null));
  }

  // This version of getCustomModelTask will always call the modelDownloadService and upon
  // success will then trigger file download.
  private Task<CustomModel> getCustomModelTask(
      @NonNull String modelName, @Nullable CustomModelDownloadConditions conditions)
      throws Exception {
    return getCustomModelTask(modelName, conditions, null);
  }

  // This version of getCustomModelTask will call the modelDownloadService and upon
  // success will only trigger file download, if the new model hash value doesn't match.
  private Task<CustomModel> getCustomModelTask(
      @NonNull String modelName,
      @Nullable CustomModelDownloadConditions conditions,
      @Nullable String modelHash)
      throws Exception {
    CustomModel currentModel = sharedPreferencesUtil.getCustomModelDetails(modelName);
    if (currentModel == null && modelHash != null) {
      // todo(annzimmer) log something about mismatched state and use hash = null
      modelHash = null;
    }
    Task<CustomModel> incomingModelDetails =
        modelDownloadService.getCustomModelDetails(
            firebaseOptions.getProjectId(), modelName, modelHash);
    if (incomingModelDetails == null) {
      return Tasks.forException(
          new Exception("Error connecting with model download service, no model available."));
    }

    return incomingModelDetails.continueWithTask(
        executor,
        incomingModelDetailTask -> {
          if (incomingModelDetailTask.isSuccessful()) {

            // null means we have the latest model - return completed version.
            if (incomingModelDetailTask.getResult() == null) {
              if (currentModel != null) {
                return getCompletedLocalModel(currentModel);
              }
              return Tasks.forException(new Exception("Model Download Service failed to connect."));
            }

            // if modelHash matches current local model just return local model.
            // Should be handled by above case but just in case.
<<<<<<< HEAD
            if (currentModel != null
                && currentModel
                    .getModelHash()
                    .equals(incomingModelDetails.getResult().getModelHash())) {
              return getCompletedLocalModel(currentModel);
=======
            if (currentModel != null) {
              // is this the same model?
              if (currentModel
                      .getModelHash()
                      .equals(incomingModelDetails.getResult().getModelHash())
                  && currentModel.getLocalFilePath() != null
                  && !currentModel.getLocalFilePath().isEmpty()
                  && new File(currentModel.getLocalFilePath()).exists()) {
                return Tasks.forResult(currentModel);
              }

              // is download already in progress for this hash?
              if (currentModel.getDownloadId() != 0) {
                CustomModel downloadingModel =
                    sharedPreferencesUtil.getDownloadingCustomModelDetails(modelName);
                if (downloadingModel != null
                    && downloadingModel
                        .getModelHash()
                        .equals(incomingModelDetails.getResult().getModelHash()))
                  return Tasks.forResult(downloadingModel);
              }
>>>>>>> cdf06e2c
              // todo(annzimmer) this shouldn't happen unless they are calling the sdk with multiple
              // sets of download types/conditions.
              //  this should be a download in progress - add appropriate handling.
            }

            // start download
            return fileDownloadService
                .download(incomingModelDetailTask.getResult(), conditions)
                .continueWithTask(
<<<<<<< HEAD
                    executor, downloadTask -> finishModelDownload(modelName, downloadTask));
=======
                    executor,
                    downloadTask -> {
                      if (downloadTask.isSuccessful()) {
                        // read the updated model
                        CustomModel updatedModel =
                            sharedPreferencesUtil.getDownloadingCustomModelDetails(modelName);
                        if (updatedModel == null) {
                          // either download failed or it completed really fast.
                          return Tasks.forResult(
                              sharedPreferencesUtil.getCustomModelDetails(modelName));
                        }
                        // trigger the file to be moved to permanent location
                        // This handles immediate download and completion.
                        fileDownloadService.loadNewlyDownloadedModelFile(updatedModel);
                        updatedModel =
                            sharedPreferencesUtil.getDownloadingCustomModelDetails(modelName);
                        // download complete - get current model.
                        if (updatedModel == null) {
                          updatedModel = sharedPreferencesUtil.getCustomModelDetails(modelName);
                        }
                        return Tasks.forResult(updatedModel);
                      } else {
                        return retryExpiredUrlDownload(modelName, conditions, downloadTask, 2);
                      }
                    });
>>>>>>> cdf06e2c
          }
          return Tasks.forException(incomingModelDetailTask.getException());
        });
  }

<<<<<<< HEAD
  private Task<CustomModel> finishModelDownload(@NonNull String modelName, Task<Void> downloadTask)
      throws Exception {
    if (downloadTask.isSuccessful()) {
      // read the updated model
      CustomModel downloadedModel =
          sharedPreferencesUtil.getDownloadingCustomModelDetails(modelName);
      if (downloadedModel == null) {
        // check if latest download completed - if so use current.
        downloadedModel = sharedPreferencesUtil.getCustomModelDetails(modelName);
        if (downloadedModel == null) {
          throw new Exception(
              "Model (" + modelName + ") expected and not found during download completion.");
        }
      }
      // trigger the file to be moved to permanent location.
      fileDownloadService.loadNewlyDownloadedModelFile(downloadedModel);
      downloadedModel = sharedPreferencesUtil.getCustomModelDetails(modelName);
      return Tasks.forResult(downloadedModel);
=======
  private Task<CustomModel> retryExpiredUrlDownload(
      @NonNull String modelName,
      @Nullable CustomModelDownloadConditions conditions,
      Task<Void> downloadTask,
      int retryCounter)
      throws Exception {
    if (downloadTask.getException().getMessage().contains("Retry: Expired URL")) {
      // this is likely an expired url - retry once.
      Task<CustomModel> retryModelDetails =
          modelDownloadService.getCustomModelDetails(
              firebaseOptions.getProjectId(), modelName, null);
      // no local model - start download.
      return retryModelDetails.continueWithTask(
          executor,
          retryModelDetailTask -> {
            if (retryModelDetailTask.isSuccessful()) {
              // start download
              return fileDownloadService
                  .download(retryModelDetailTask.getResult(), conditions)
                  .continueWithTask(
                      executor,
                      retryDownloadTask -> {
                        if (retryDownloadTask.isSuccessful()) {
                          // read the updated model
                          CustomModel downloadedModel =
                              sharedPreferencesUtil.getCustomModelDetails(modelName);
                          // TODO(annz) trigger file move here as well... right
                          // now it's temp
                          // call loadNewlyDownloadedModelFile
                          return Tasks.forResult(downloadedModel);
                        }
                        if (retryCounter > 1) {
                          return retryExpiredUrlDownload(
                              modelName, conditions, downloadTask, retryCounter - 1);
                        }
                        return Tasks.forException(
                            new Exception("File download failed. Too many attempts."));
                      });
            }
            return Tasks.forException(retryModelDetailTask.getException());
          });
>>>>>>> cdf06e2c
    }
    return Tasks.forException(new Exception("File download failed."));
  }

  /**
   * Triggers the move to permanent storage of successful model downloads and lists all models
   * downloaded to device.
   *
   * @return The set of all models that are downloaded to this device, triggers completion of file
   *     moves for completed model downloads.
   */
  @NonNull
  public Task<Set<CustomModel>> listDownloadedModels() {
    // trigger completion of file moves for download files.
    try {
      fileDownloadService.maybeCheckDownloadingComplete();
    } catch (Exception ex) {
      System.out.println("Error checking for in progress downloads: " + ex.getMessage());
    }

    TaskCompletionSource<Set<CustomModel>> taskCompletionSource = new TaskCompletionSource<>();
    executor.execute(
        () -> taskCompletionSource.setResult(sharedPreferencesUtil.listDownloadedModels()));
    return taskCompletionSource.getTask();
  }

  /**
   * Delete old local models, when no longer in use.
   *
   * @param modelName - name of the model
   */
  @NonNull
  public Task<Void> deleteDownloadedModel(@NonNull String modelName) {

    TaskCompletionSource<Void> taskCompletionSource = new TaskCompletionSource<>();
    executor.execute(
        () -> {
          // remove all files associated with this model and then clean up model references.
          deleteModelDetails(modelName);
          taskCompletionSource.setResult(null);
        });
    return taskCompletionSource.getTask();
  }

<<<<<<< HEAD
  private void deleteModelDetails(@NonNull String modelName) {
    fileManager.deleteAllModels(modelName);
    sharedPreferencesUtil.clearModelDetails(modelName);
=======
  /**
   * Update the settings which allow logging to firelog.
   *
   * @param enabled - is statistics logging enabled
   */
  public void setStatsCollectionEnabled(boolean enabled) {
    sharedPreferencesUtil.setCustomModelStatsCollectionEnabled(enabled);
>>>>>>> cdf06e2c
  }

  /** Returns the nick name of the {@link FirebaseApp} of this {@link FirebaseModelDownloader} */
  @VisibleForTesting
  String getApplicationId() {
    return firebaseOptions.getApplicationId();
  }
}<|MERGE_RESOLUTION|>--- conflicted
+++ resolved
@@ -272,13 +272,7 @@
 
             // if modelHash matches current local model just return local model.
             // Should be handled by above case but just in case.
-<<<<<<< HEAD
-            if (currentModel != null
-                && currentModel
-                    .getModelHash()
-                    .equals(incomingModelDetails.getResult().getModelHash())) {
-              return getCompletedLocalModel(currentModel);
-=======
+
             if (currentModel != null) {
               // is this the same model?
               if (currentModel
@@ -287,7 +281,7 @@
                   && currentModel.getLocalFilePath() != null
                   && !currentModel.getLocalFilePath().isEmpty()
                   && new File(currentModel.getLocalFilePath()).exists()) {
-                return Tasks.forResult(currentModel);
+                return getCompletedLocalModel(currentModel);
               }
 
               // is download already in progress for this hash?
@@ -300,7 +294,7 @@
                         .equals(incomingModelDetails.getResult().getModelHash()))
                   return Tasks.forResult(downloadingModel);
               }
->>>>>>> cdf06e2c
+              
               // todo(annzimmer) this shouldn't happen unless they are calling the sdk with multiple
               // sets of download types/conditions.
               //  this should be a download in progress - add appropriate handling.
@@ -310,41 +304,12 @@
             return fileDownloadService
                 .download(incomingModelDetailTask.getResult(), conditions)
                 .continueWithTask(
-<<<<<<< HEAD
                     executor, downloadTask -> finishModelDownload(modelName, downloadTask));
-=======
-                    executor,
-                    downloadTask -> {
-                      if (downloadTask.isSuccessful()) {
-                        // read the updated model
-                        CustomModel updatedModel =
-                            sharedPreferencesUtil.getDownloadingCustomModelDetails(modelName);
-                        if (updatedModel == null) {
-                          // either download failed or it completed really fast.
-                          return Tasks.forResult(
-                              sharedPreferencesUtil.getCustomModelDetails(modelName));
-                        }
-                        // trigger the file to be moved to permanent location
-                        // This handles immediate download and completion.
-                        fileDownloadService.loadNewlyDownloadedModelFile(updatedModel);
-                        updatedModel =
-                            sharedPreferencesUtil.getDownloadingCustomModelDetails(modelName);
-                        // download complete - get current model.
-                        if (updatedModel == null) {
-                          updatedModel = sharedPreferencesUtil.getCustomModelDetails(modelName);
-                        }
-                        return Tasks.forResult(updatedModel);
-                      } else {
-                        return retryExpiredUrlDownload(modelName, conditions, downloadTask, 2);
-                      }
-                    });
->>>>>>> cdf06e2c
           }
           return Tasks.forException(incomingModelDetailTask.getException());
         });
   }
 
-<<<<<<< HEAD
   private Task<CustomModel> finishModelDownload(@NonNull String modelName, Task<Void> downloadTask)
       throws Exception {
     if (downloadTask.isSuccessful()) {
@@ -363,7 +328,10 @@
       fileDownloadService.loadNewlyDownloadedModelFile(downloadedModel);
       downloadedModel = sharedPreferencesUtil.getCustomModelDetails(modelName);
       return Tasks.forResult(downloadedModel);
-=======
+    }
+    return Tasks.forException(new Exception("File download failed."));
+  }
+  
   private Task<CustomModel> retryExpiredUrlDownload(
       @NonNull String modelName,
       @Nullable CustomModelDownloadConditions conditions,
@@ -405,7 +373,6 @@
             }
             return Tasks.forException(retryModelDetailTask.getException());
           });
->>>>>>> cdf06e2c
     }
     return Tasks.forException(new Exception("File download failed."));
   }
@@ -450,11 +417,12 @@
     return taskCompletionSource.getTask();
   }
 
-<<<<<<< HEAD
   private void deleteModelDetails(@NonNull String modelName) {
     fileManager.deleteAllModels(modelName);
     sharedPreferencesUtil.clearModelDetails(modelName);
-=======
+
+  }
+  
   /**
    * Update the settings which allow logging to firelog.
    *
@@ -462,7 +430,6 @@
    */
   public void setStatsCollectionEnabled(boolean enabled) {
     sharedPreferencesUtil.setCustomModelStatsCollectionEnabled(enabled);
->>>>>>> cdf06e2c
   }
 
   /** Returns the nick name of the {@link FirebaseApp} of this {@link FirebaseModelDownloader} */
