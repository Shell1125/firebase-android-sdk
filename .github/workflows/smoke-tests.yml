--- conflicted
+++ resolved
@@ -11,13 +11,8 @@
         with:
           fetch-depth: 2
           submodules: true
-<<<<<<< HEAD
       - name: Set up JDK 17
-        uses: actions/setup-java@v2
-=======
-      - name: Set up JDK 11
         uses: actions/setup-java@v3
->>>>>>> 658fc46b
         with:
           java-version: 17
           distribution: temurin
