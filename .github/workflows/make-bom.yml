name: Make BoM

on:
  workflow_dispatch:

jobs:
  build:
    runs-on: ubuntu-latest
    steps:
      - name: Set up Python 3.10
        uses: actions/setup-python@v4
        with:
          python-version: '3.10'
      - uses: actions/checkout@v3.0.2
<<<<<<< HEAD
      - name: Set up JDK 17
        uses: actions/setup-java@v2
=======
      - name: Set up JDK 11
        uses: actions/setup-java@v3
>>>>>>> 658fc46b
        with:
          java-version: 17
          distribution: temurin
          cache: gradle

      - name: Build
        run: |
          ./ci/run.sh \
          --artifact-target-dir=./logs/artifacts \
          --artifact-patterns=bom.zip \
          --artifact-patterns=bomReleaseNotes.md \
          --artifact-patterns=recipeVersionUpdate.txt \
          gradle \
          -- \
          --build-cache \
          buildBomZip

      - name: Upload generated artifacts
        uses: actions/upload-artifact@v2
        with:
          name: artifacts
          path: ./logs/artifacts/
          retention-days: 5<|MERGE_RESOLUTION|>--- conflicted
+++ resolved
@@ -12,13 +12,8 @@
         with:
           python-version: '3.10'
       - uses: actions/checkout@v3.0.2
-<<<<<<< HEAD
       - name: Set up JDK 17
-        uses: actions/setup-java@v2
-=======
-      - name: Set up JDK 11
         uses: actions/setup-java@v3
->>>>>>> 658fc46b
         with:
           java-version: 17
           distribution: temurin
