--- conflicted
+++ resolved
@@ -55,13 +55,8 @@
 
     testImplementation "androidx.test:core:$androidxTestCoreVersion"
     testImplementation "com.google.truth:truth:$googleTruthVersion"
-<<<<<<< HEAD
+    testImplementation 'junit:junit:4.12'
+    testImplementation "org.robolectric:robolectric:$robolectricVersion"
     testImplementation 'org.mockito:mockito-core:5.2.0'
     testImplementation 'org.mockito:mockito-inline:5.2.0'
-=======
-    testImplementation 'junit:junit:4.12'
-    testImplementation 'org.mockito:mockito-core:2.25.0'
-    testImplementation 'org.mockito:mockito-inline:2.25.0'
-    testImplementation "org.robolectric:robolectric:$robolectricVersion"
->>>>>>> ddae42dc
 }